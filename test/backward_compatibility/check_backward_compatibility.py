from __future__ import absolute_import, division, print_function, unicode_literals

import argparse
import datetime
import re
import sys
import torch
from torch._C import parse_schema


# The date specifies how long the whitelist exclusion should apply to.
#
#   - If we NEVER give BC guarantee for an operator, you can put the
#     date arbitrarily far in the future.
#   - Otherwise, pick a date that is far enough in the future that you
#     believe you can land your diff before then.
#
# Whitelist entries can be removed after the date listed on them passes.
white_list = [
    ('c10_experimental', datetime.date(2222, 1, 1)),
    # We export some functions and classes for test_jit.py directly from libtorch.so,
    # it's not important to have BC for them
    ('_TorchScriptTesting.*', datetime.date(9999, 1, 1)),
    ('aten::pop*', datetime.date(2020, 4, 1)),
    ('aten::insert*', datetime.date(2020, 4, 1)),
    ('aten::Delete*', datetime.date(2020, 4, 1)),
    ('aten::clear*', datetime.date(2020, 4, 1)),
    ('aten::_set_item*', datetime.date(2020, 4, 1)),
    ('aten::copy*', datetime.date(2020, 4, 1)),
    ('aten::extend*', datetime.date(2020, 4, 1)),
    ('aten::reverse*', datetime.date(2020, 4, 1)),
    ('aten::append*', datetime.date(2020, 4, 1)),
    ('aten::list*', datetime.date(2020, 4, 1)),
    ('aten::__getitem__*', datetime.date(2020, 4, 1)),
    ('aten::len*', datetime.date(2020, 4, 1)),
    ('aten::mul_*', datetime.date(2020, 4, 1)),
    ('aten::slice*', datetime.date(2020, 4, 1)),
    ('aten::add*', datetime.date(2020, 4, 1)),
    ('aten::mul*', datetime.date(2020, 4, 1)),
    ('aten::select*', datetime.date(2020, 4, 1)),
    ('aten::add_*', datetime.date(2020, 4, 1)),
    # _like default change, see https://github.com/pytorch/pytorch/issues/33580
    ('aten::randn_like', datetime.date(2020, 3, 15)),
    ('aten::full_like', datetime.date(2020, 3, 15)),
    ('aten::empty_like', datetime.date(2020, 3, 15)),
    ('aten::rand_like', datetime.date(2020, 3, 15)),
    ('aten::ones_like', datetime.date(2020, 3, 15)),
    ('aten::randint_like', datetime.date(2020, 3, 15)),
    ('aten::zeros_like', datetime.date(2020, 3, 15)),
<<<<<<< HEAD
    ('aten::floor_divide', datetime.date(2020, 3, 20)),
    ('_aten', datetime.date(2020, 4, 1)),
=======
    ('aten::Bool', datetime.date(2020, 4, 1)),
    ('aten::Float', datetime.date(2020, 4, 1)),
    ('aten::to', datetime.date(2020, 4, 1)),
    ('aten::backward', datetime.date(2020, 4, 1)),
    ('aten::len', datetime.date(2020, 4, 1)),
    ('aten::remove', datetime.date(2020, 4, 1)),
    ('aten::index', datetime.date(2020, 4, 1)),
    ('aten::count', datetime.date(2020, 4, 1)),
    ('aten::__contains__', datetime.date(2020, 4, 1)),
    ('aten::sort', datetime.date(2020, 4, 1)),
    ('aten::sorted', datetime.date(2020, 4, 1)),
    ('aten::eq', datetime.date(2020, 4, 1)),
    ('aten::ne', datetime.date(2020, 4, 1)),
    ('aten::lt', datetime.date(2020, 4, 1)),
    ('aten::gt', datetime.date(2020, 4, 1)),
    ('aten::le', datetime.date(2020, 4, 1)),
    ('aten::ge', datetime.date(2020, 4, 1)),
    ('aten::divmod', datetime.date(2020, 4, 1)),
    ('aten::__upsample_bilinear', datetime.date(2020, 4, 1)),
    ('aten::__upsample', datetime.date(2020, 4, 1)),
    ('aten::__upsample_nearest', datetime.date(2020, 4, 1)),
    ('aten::__interpolate', datetime.date(2020, 4, 1)),
    ('aten::fabs', datetime.date(2020, 4, 1)),
    ('aten::gamma', datetime.date(2020, 4, 1)),
    ('prim::abs', datetime.date(2020, 4, 1)),
    ('aten::factorial', datetime.date(2020, 4, 1)),
    ('aten::radians', datetime.date(2020, 4, 1)),
    ('aten::degrees', datetime.date(2020, 4, 1)),
    ('prim::acosh', datetime.date(2020, 4, 1)),
    ('prim::atanh', datetime.date(2020, 4, 1)),
    ('aten::asinh', datetime.date(2020, 4, 1)),
    ('aten::floordiv', datetime.date(2020, 4, 1)),
    ('prim::NumToTensor', datetime.date(2020, 4, 1)),
    ('aten::sin', datetime.date(2020, 4, 1)),
    ('aten::round', datetime.date(2020, 4, 1)),
    ('aten::remainder', datetime.date(2020, 4, 1)),
    ('aten::isfinite', datetime.date(2020, 4, 1)),
    ('aten::sub', datetime.date(2020, 4, 1)),
    ('aten::sqrt', datetime.date(2020, 4, 1)),
    ('aten::log1p', datetime.date(2020, 4, 1)),
    ('aten::acos', datetime.date(2020, 4, 1)),
    ('aten::floor', datetime.date(2020, 4, 1)),
    ('aten::exp', datetime.date(2020, 4, 1)),
    ('aten::tan', datetime.date(2020, 4, 1)),
    ('aten::sinh', datetime.date(2020, 4, 1)),
    ('aten::ceil', datetime.date(2020, 4, 1)),
    ('aten::atan', datetime.date(2020, 4, 1)),
    ('aten::erf', datetime.date(2020, 4, 1)),
    ('aten::erfc', datetime.date(2020, 4, 1)),
    ('aten::cosh', datetime.date(2020, 4, 1)),
    ('aten::expm1', datetime.date(2020, 4, 1)),
    ('aten::isinf', datetime.date(2020, 4, 1)),
    ('aten::lgamma', datetime.date(2020, 4, 1)),
    ('aten::asin', datetime.date(2020, 4, 1)),
    ('aten::log', datetime.date(2020, 4, 1)),
    ('aten::log10', datetime.date(2020, 4, 1)),
    ('aten::cos', datetime.date(2020, 4, 1)),
    ('aten::tanh', datetime.date(2020, 4, 1)),
    ('prim::min', datetime.date(2020, 4, 1)),
    ('prim::max', datetime.date(2020, 4, 1)),
    ('aten::_linear_packed', datetime.date(2020, 4, 1)),
    ('aten::_linear_prepack', datetime.date(2020, 4, 1)),
    ('aten::_conv2d_packed', datetime.date(2020, 4, 1)),
    ('aten::_conv2d_prepack', datetime.date(2020, 4, 1)),
>>>>>>> bdd7dbfd
]


def white_listed(schema, white_list):
    for item in white_list:
        if item[1] < datetime.date.today():
            continue
        regexp = re.compile(item[0])
        if regexp.search(schema.name):
            return True
    return False


def check_bc(new_schema_dict):
    existing_schemas = torch._C._jit_get_all_schemas()
    is_bc = True
    broken_ops = []
    for existing_schema in existing_schemas:
        if white_listed(existing_schema, white_list):
            print("skipping schema: ", str(existing_schema))
            continue
        print("processing existing schema: ", str(existing_schema))
        new_schemas = new_schema_dict.get(existing_schema.name, [])
        found = False
        for new_schema in new_schemas:
            if new_schema.is_backward_compatible_with(existing_schema):
                found = True
                break
        if not found:
            print('Can NOT find backward compatible schemas after changes '
                  'for schema {} from the following candidates:\n[\n{}\n]'
                  .format(
                      str(existing_schema),
                      "\n\t".join(str(s) for s in new_schemas)))
            # TODO Print out more details about why candidates don't match.
            broken_ops.append(str(existing_schema))
            is_bc = False
    if is_bc:
        print('Found backward compatible schemas for all existing schemas')
    else:
        print('The PR is introducing backward incompatible changes to the '
              'operator library. Please contact PyTorch team to confirm '
              'whether this change is wanted or not. \n\nBroken ops: '
              '[\n\t{}\n]'.format("\n\t".join(broken_ops)))
    return is_bc


if __name__ == '__main__':
    parser = argparse.ArgumentParser(description='Process some integers.')
    parser.add_argument(
        '--new-schemas',
        help='filename to load new schemas',
        type=str,
        default='schemas.txt')
    args = parser.parse_args()
    new_schema_dict = dict()
    with open(args.new_schemas, 'r') as f:
        while True:
            line = f.readline()
            if not line:
                break

            s = parse_schema(line.strip())
            slist = new_schema_dict.get(s.name, [])
            slist.append(s)
            new_schema_dict[s.name] = slist

    if not check_bc(new_schema_dict):
        sys.exit(1)<|MERGE_RESOLUTION|>--- conflicted
+++ resolved
@@ -47,10 +47,7 @@
     ('aten::ones_like', datetime.date(2020, 3, 15)),
     ('aten::randint_like', datetime.date(2020, 3, 15)),
     ('aten::zeros_like', datetime.date(2020, 3, 15)),
-<<<<<<< HEAD
-    ('aten::floor_divide', datetime.date(2020, 3, 20)),
-    ('_aten', datetime.date(2020, 4, 1)),
-=======
+    ('aten::floor_divide', datetime.date(2020, 4, 1)),
     ('aten::Bool', datetime.date(2020, 4, 1)),
     ('aten::Float', datetime.date(2020, 4, 1)),
     ('aten::to', datetime.date(2020, 4, 1)),
@@ -115,7 +112,6 @@
     ('aten::_linear_prepack', datetime.date(2020, 4, 1)),
     ('aten::_conv2d_packed', datetime.date(2020, 4, 1)),
     ('aten::_conv2d_prepack', datetime.date(2020, 4, 1)),
->>>>>>> bdd7dbfd
 ]
 
 
