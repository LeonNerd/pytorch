--- conflicted
+++ resolved
@@ -1851,7 +1851,6 @@
             self.assertEqual((a >= scalar).names, ['N', 'C'])
             self.assertEqual((a <= scalar).names, ['N', 'C'])
 
-<<<<<<< HEAD
             res = torch.empty(3, 3, dtype=torch.bool, device=device)
             torch.eq(a, b, out=res)
             self.assertEqual(res.names, ['N', 'C'])
@@ -1871,8 +1870,6 @@
 
             res = torch.isinf(a)
             self.assertEqual(res.names, ['N', 'C'])
-=======
->>>>>>> e63fa719
 
 # Disable all tests if named tensor is not available.
 for attr in dir(TestNamedTensor):
